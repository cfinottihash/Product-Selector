# Streamlit Product Configurator for Chardon - UNIFIED & FIXED VERSION
import streamlit as st
import pandas as pd
from pathlib import Path
from typing import Dict, Optional
import re
import unicodedata
st.set_page_config(page_title="Chardon Product Configurator", page_icon=None, layout="wide")
import base64

def _read_file_as_b64(path: Path) -> str:
    if not path.exists():
        return ""
    return base64.b64encode(path.read_bytes()).decode()

def inject_global_css(bg_image: Path | None = None):
    st.markdown(
        """
        <style>
        .appview-container .main .block-container{ padding-top:2rem; padding-bottom:2rem; }
        .glass{ background:rgba(255,255,255,.66); border:1px solid rgba(0,0,0,.06);
                border-radius:16px; padding:18px 18px 12px; box-shadow:0 6px 18px rgba(0,0,0,.06);
                margin-bottom:12px; }
        .section-title{ font-weight:700; font-size:1.15rem; letter-spacing:.01em; margin:0 0 8px 0; }
        .section-sub{ margin-top:-6px; margin-bottom:8px; font-size:.9rem; opacity:.8; }
        .stButton>button{ border-radius:999px !important; padding:.55rem 1.05rem !important; }
        .chip{ display:inline-block; padding:.32rem .6rem; border-radius:999px; font-weight:700;
               letter-spacing:.02em; color:#fff; background:#10B981; margin-right:.5rem; }
        .code-pill{ display:inline-block; padding:.28rem .55rem; border-radius:10px;
                    background:rgba(0,0,0,.04); border:1px solid rgba(0,0,0,.08);
                    font-family:ui-monospace,SFMono-Regular,Menlo,Consolas,monospace; }
        </style>
        """,
        unsafe_allow_html=True,
    )

def glass_header(title: str, subtitle: str = "", logo_b64: str | None = None):
    logo_html = f'<img src="data:image/png;base64,{logo_b64}" style="height:40px;margin-right:12px;border-radius:6px;" />' if logo_b64 else ""
    st.markdown(
        f"""
        <div class="glass" style="display:flex;align-items:center;gap:12px;">
            {logo_html}
            <div>
                <div class="section-title">{title}</div>
                {f'<div class="section-sub">{subtitle}</div>' if subtitle else ''}
            </div>
        </div>
        """,
        unsafe_allow_html=True
    )

def section(title: str, subtitle: str = ""):
    st.markdown(
        f"""
        <div class="glass">
            <div class="section-title">{title}</div>
            {f'<div class="section-sub">{subtitle}</div>' if subtitle else ''}
        </div>
        """,
        unsafe_allow_html=True
    )

def chip_result(label: str, value: str):
    st.markdown(
        f"""
        <div class="glass">
            <span class="chip">{label}</span>
            <span class="code-pill">{value}</span>
        </div>
        """,
        unsafe_allow_html=True
    )

DATA_DIR = Path(__file__).parent.parent / "data"
IMAGES_DIR = Path(__file__).parent.parent / "images"

inject_global_css(IMAGES_DIR / "bg-grid-dark.png")
logo64 = _read_file_as_b64(IMAGES_DIR / "logo-chardon.png")
glass_header("Chardon Product Configurator", "Separable Connectors · Terminations", logo64)

# ----------------------------- normalization -----------------------------
def _norm(s: str) -> str:
    s = unicodedata.normalize("NFKD", str(s)).encode("ascii","ignore").decode()
    return re.sub(r"[^a-z0-9]+", "", s.lower())

def _rename_like(df: pd.DataFrame, canonical: str, aliases: list[str]) -> None:
    current = { _norm(c): c for c in df.columns }
    canon_norm = _norm(canonical)
    for a in aliases:
        if _norm(a) in current:
            df.rename(columns={ current[_norm(a)]: canonical }, inplace=True)
            return
    if canon_norm in current and current[canon_norm] != canonical:
        df.rename(columns={ current[canon_norm]: canonical }, inplace=True)

def _normalize_bitola_to_od(df: pd.DataFrame) -> pd.DataFrame:
    df = df.copy()
    _rename_like(df, "Cable Voltage", [
        "Cable Voltage","Voltage Class","Cable Voltage Class","Classe de Tensão",
        "Tensão do Cabo","Tensao do Cabo","Classe de tensao","Classe tensão"
    ])
    _rename_like(df, "S_mm2", ["S_mm2","S (mm2)","Seção (mm²)","Secao (mm2)","Seção nominal (mm²)","Secao nominal (mm2)","secao_mm2","Bitola (mm2)"])
    _rename_like(df, "Brand", ["Brand","Marca","Fabricante"])
    _rename_like(df, "Cable", ["Cable","Modelo","Tipo de Cabo","Cabo"])
    _rename_like(df, "OD_iso_mm", ["OD_iso_mm","OD sobre isolação (mm)","OD sobre isolacao (mm)","O.D. sobre isolação (mm)","Ø sobre isolação (mm)","OD_isol_mm","OD isol mm"])
    _rename_like(df, "D_cond_mm", ["D_cond_mm","Øcond (mm)","Diametro condutor (mm)","Diâmetro do condutor (mm)"])
    _rename_like(df, "T_iso_mm", ["T_iso_mm","Espessura Isol (mm)","Espessura de isolação (mm)","Espessura de isolacao (mm)"])
    for c in ["S_mm2","OD_iso_mm","D_cond_mm","T_iso_mm"]:
        if c in df.columns: df[c] = pd.to_numeric(df[c], errors="coerce")
    df.columns = df.columns.str.strip()
    return df

def _normalize_connector_table(df: pd.DataFrame) -> pd.DataFrame:
    df = df.copy()
    _rename_like(df, "Type", ["Type","Tipo","Categoria","Connector Type","Tipo de Terminal"])
    _rename_like(df, "Material", ["Material","Material do Terminal","Material Terminal"])
    _rename_like(df, "Conductor Min (mm2)", ["Conductor Min (mm2)","Min (mm2)","Min Conductor (mm2)","Min Conductor (mm²)","Min(mm2)","Seção Min (mm²)","Secao Min (mm2)","Conductor_Min_mm2","Conductor_Min_(mm2)"])
    _rename_like(df, "Conductor Max (mm2)", ["Conductor Max (mm2)","Max (mm2)","Max Conductor (mm2)","Max Conductor (mm²)","Max(mm2)","Seção Max (mm²)","Secao Max (mm2)","Conductor_Max_mm2","Conductor_Max_(mm2)"])
    if "Type" in df.columns: df["Type"] = df["Type"].astype(str)
    if "Material" in df.columns: df["Material"] = df["Material"].astype(str)
    for c in ["Conductor Min (mm2)","Conductor Max (mm2)"]:
        if c in df.columns: df[c] = pd.to_numeric(df[c], errors="coerce")
    df.columns = df.columns.str.strip()
    return df

@st.cache_data
def load_database() -> Dict[str, pd.DataFrame]:
    if not DATA_DIR.exists():
        st.error(f"Data directory not found at: {DATA_DIR}")
        st.stop()
    db: Dict[str, pd.DataFrame] = {}
    for csv_file in DATA_DIR.glob("*.csv"):
        key = csv_file.stem
        try:
            df = pd.read_csv(csv_file); df.columns = df.columns.str.strip()
            db[key] = df
        except Exception as e:
            st.error(f"Error loading {csv_file.name}: {e}")
    required = ["produtos_base","bitola_to_od","csto_selection_table","csti_selection_table","connector_selection_table"]
    for f in required:
        if f not in db:
            st.error(f"Required file missing: {f}.csv"); st.stop()
    db["bitola_to_od"] = _normalize_bitola_to_od(db["bitola_to_od"])
    db["connector_selection_table"] = _normalize_connector_table(db["connector_selection_table"])
    missing = [c for c in ["Cable Voltage","S_mm2","OD_iso_mm"] if c not in db["bitola_to_od"].columns]
    if missing:
        st.error(f"'bitola_to_od.csv' is missing columns: {missing}"); st.stop()
    return db

# ----------------------------- common logic -----------------------------
def find_cable_range_code(
    diameter: float,
    voltage: int,
    current: int,
    db: Dict[str, pd.DataFrame],
    table_basename: str | None = None,
    *,
    cross_section_mm2: float | None = None,
) -> str:
    table_name = table_basename if table_basename else (f"opcoes_range_cabo_{voltage}kv_600a" if current >= 600 else f"opcoes_range_cabo_{voltage}kv")
    # alias: 15 kV / 600A uses the same as 25 kV / 600A
    alias_redirects = {
        "opcoes_range_cabo_15kv_600a": "opcoes_range_cabo_25kv_600a",
    }
    # alternative filenames that might appear in the data folder
    alternative_candidates = {
        "opcoes_range_cabo_iec_36kv_400a": [
            "options_range_cable_iec_36kv_400a",
            "option_range_cable_iec_36kv_400a",
<<<<<<< HEAD
            "options_range_cable_iec_36kV_400A",
            "option_range_cable_iec_36kV_400A",
=======
>>>>>>> 10ffa63b
        ],
    }

    if table_name not in db and table_name in alias_redirects:
        redirected = alias_redirects[table_name]
        if redirected in db:
            table_name = redirected

    if table_name not in db:
        for alt in alternative_candidates.get(table_name, []):
            if alt in db:
                table_name = alt
                break

    if table_name not in db:
        st.warning(f"Range table ('{table_name}.csv') not found.")
        return "ERR"
    df_range = db[table_name].copy()

    _rename_like(
        df_range,
        "min_mm",
        [
            "min_mm",
            "min (mm)",
            "minimo_mm",
            "min diameter",
            "diametro minimo (mm)",
            "diametro_min_mm",
        ],
    )
    _rename_like(
        df_range,
        "max_mm",
        [
            "max_mm",
            "max (mm)",
            "maximo_mm",
            "max diameter",
            "diametro maximo (mm)",
            "diametro_max_mm",
        ],
    )
    _rename_like(
        df_range,
        "min_mm2",
        [
            "min_mm2",
            "min (mm2)",
            "min_mm^2",
            "minimo_mm2",
            "secao_min_mm2",
            "bitola_min_mm2",
        ],
    )
    _rename_like(
        df_range,
        "max_mm2",
        [
            "max_mm2",
            "max (mm2)",
            "max_mm^2",
            "maximo_mm2",
            "secao_max_mm2",
            "bitola_max_mm2",
        ],
    )
    _rename_like(
        df_range,
        "codigo_retorno",
        [
            "codigo_retorno",
            "codigo",
            "code",
            "range_code",
        ],
    )

    has_diameter_bounds = {"min_mm", "max_mm"}.issubset(df_range.columns)
    has_cross_section_bounds = {"min_mm2", "max_mm2"}.issubset(df_range.columns)

    if "codigo_retorno" not in df_range.columns:
        st.warning(
            "Range table is missing the 'codigo_retorno' column. Please update the CSV."
        )
        return "ERR"

    if not has_diameter_bounds and not has_cross_section_bounds:
        st.warning(
            "Range table is missing required bounds (expected 'min_mm'/'max_mm' or 'min_mm2'/'max_mm2')."
        )
        return "ERR"

    if has_cross_section_bounds and not has_diameter_bounds:
        if cross_section_mm2 is None:
            st.warning(
                "This range table is defined in mm², but no conductor cross-section was provided."
            )
            return "ERR"
        comparison_value = cross_section_mm2
        min_col, max_col = "min_mm2", "max_mm2"
    else:
        comparison_value = diameter
        min_col, max_col = "min_mm", "max_mm"

    for col in (min_col, max_col):
        df_range[col] = pd.to_numeric(df_range[col], errors="coerce")

    df_range = df_range.dropna(subset=[min_col, max_col, "codigo_retorno"])

    for _, row in df_range.iterrows():
        try:
            min_val = float(row[min_col])
            max_val = float(row[max_col])
        except (TypeError, ValueError):
            continue
        if min_val <= comparison_value <= max_val:
            return str(row["codigo_retorno"]).strip()
    return "N/A"

def find_conductor_code_200a(cond_type: str, cond_size: int, db: Dict[str, pd.DataFrame]) -> str:
    if "opcoes_condutores_v1" not in db: return "ER"
    df_cond = db["opcoes_condutores_v1"]
    match = df_cond[(df_cond["tipo_condutor"] == cond_type) & (df_cond["secao_mm2"] == cond_size)]
    return str(int(match.iloc[0]["codigo_retorno"])).zfill(2) if not match.empty else "NA"

def find_compression_lug_600a(cond_type: str, cond_size: int, db: Dict[str, pd.DataFrame]) -> str:
    if "opcoes_condutores_600a_v1" not in db: return "ER"
    df_cond = db["opcoes_condutores_600a_v1"]
    match = df_cond[(df_cond["tipo_condutor"] == cond_type) & (df_cond["secao_mm2"] == cond_size)]
    return str(int(match.iloc[0]["codigo_retorno"])).zfill(4) if not match.empty else "NA"

def find_shear_bolt_lug(
    cond_size: float,
    db: Dict[str, pd.DataFrame],
    table_name: str | None = None
) -> str:
    """
    Busca o código do shear-bolt pela seção (mm²).
    table_name permite escolher a tabela (ex.: 'opcoes_shear_bolt_tb15_25' ou 'opcoes_shear_bolt_tb35').
    Se não for informado, cai no padrão 'opcoes_shear_bolt_v1'.
    """
    tn = table_name or "opcoes_shear_bolt_v1"
    if tn not in db:
        st.warning(f"Shear-bolt table ('{tn}.csv') not found.")
        return "ER"

    df_shear = db[tn].copy()
    for c in ["min_mm2", "max_mm2"]:
        if c in df_shear.columns:
            df_shear[c] = pd.to_numeric(df_shear[c], errors="coerce")

    for _, row in df_shear.iterrows():
        if row["min_mm2"] <= cond_size <= row["max_mm2"]:
            return str(row["codigo_retorno"])

    return "N/A"

def find_tsbc_lug_iec_36kv_400a(cond_size: float, db: Dict[str, pd.DataFrame]) -> str:
    """Return the TSBC lug code for the IEC 36 kV / 400 A product range."""
    table_candidates = [
        "opcoes_lugs_tsbc_iec_36kv_400a",
        "options_lugs_tsbc_iec_36kv_400a",
        "options_lugs_iec_36kv_400a",
    ]
    table_name = next((name for name in table_candidates if name in db), table_candidates[0])
    if table_name not in db:
        st.warning(f"TSBC table ('{table_name}.csv') not found.")
        return "ER"

    df = db[table_name].copy()
<<<<<<< HEAD
    _rename_like(df, "codigo_retorno", ["codigo_retorno", "codigo", "code", "tsbc_code"])
    _rename_like(
        df,
        "min_mm2",
        [
            "min_mm2",
            "min (mm2)",
            "minimo_mm2",
            "secao_min_mm2",
            "bitola_min_mm2",
        ],
    )
    _rename_like(
        df,
        "max_mm2",
        [
            "max_mm2",
            "max (mm2)",
            "maximo_mm2",
            "secao_max_mm2",
            "bitola_max_mm2",
        ],
    )

=======
>>>>>>> 10ffa63b
    for col in ("min_mm2", "max_mm2"):
        if col in df.columns:
            df[col] = pd.to_numeric(df[col], errors="coerce")

<<<<<<< HEAD
    if not {"min_mm2", "max_mm2", "codigo_retorno"}.issubset(df.columns):
        st.warning(
            "TSBC table is missing required columns ('min_mm2', 'max_mm2', 'codigo_retorno')."
        )
        return "ER"

    for _, row in df.dropna(subset=["min_mm2", "max_mm2", "codigo_retorno"]).iterrows():
        if row["min_mm2"] <= float(cond_size) <= row["max_mm2"]:
            return str(row["codigo_retorno"]).strip()
=======
    for _, row in df.iterrows():
        if row["min_mm2"] <= float(cond_size) <= row["max_mm2"]:
            return str(row["codigo_retorno"])
>>>>>>> 10ffa63b

    return "N/A"

def find_conductor_code_iec_400a(cond_type: Optional[str], cond_size: float, db: Dict[str, pd.DataFrame]) -> str:
    """Optional helper to fetch the IEC-specific conductor code (if available)."""
    table_candidates = [
        "opcoes_condutores_iec_400a_v1",
        "opcoes_condutores_iec_400a",
        "options_condutores_iec_400a_v1",
    ]
    table_name = next((name for name in table_candidates if name in db), table_candidates[0])
    if table_name not in db:
        return "NA"

    df = db[table_name].copy()
    if "secao_mm2" in df.columns:
        df["secao_mm2"] = pd.to_numeric(df["secao_mm2"], errors="coerce")

    candidates = df[df["secao_mm2"] == float(cond_size)] if "secao_mm2" in df.columns else df
    if cond_type and "tipo_condutor" in candidates.columns:
        candidates = candidates[candidates["tipo_condutor"] == cond_type]

    if candidates.empty:
        return "NA"

    code = candidates.iloc[0].get("codigo_retorno")
    if pd.isna(code):
        return "NA"
    return str(code).strip()

def _hifen_join(*parts) -> str:
    parts = [str(p).strip("-") for p in parts if p and str(p).upper() not in {"NA","N/A","ER","ERR"}]
    return "-".join(parts)

def _is_deadbreak(selected_product: pd.Series) -> bool:
    txt = (str(selected_product.get("padrao","")) + " " +
           str(selected_product.get("nome_exibicao","")) + " " +
           str(selected_product.get("range_tabela_tipo",""))).lower()
    return "deadbreak" in txt

# ----------------------------- UI: Separable Connectors -----------------------------
def render_separable_connector_configurator(db: Dict[str, pd.DataFrame]):
    section("1. Initial Connector Selection")
    df_base = db["produtos_base"].copy()

    col1, col2, col3 = st.columns(3)
    with col1:
        standards = sorted(df_base["padrao"].dropna().unique())
        standard = st.selectbox("Standard", standards)
    df_filtered = df_base[df_base["padrao"] == standard]

    with col2:
        voltages = sorted(df_filtered["classe_tensao"].dropna().unique())
        voltage = st.selectbox("Voltage Class (kV)", voltages)

    with col3:
        currents = sorted(df_filtered["classe_corrente"].dropna().unique())
        current = st.selectbox("Current Rating (A)", currents)

    # Deadbreak 600A at 15 kV should see 25 kV items (15/25-TB600)
    if "deadbreak" in standard.lower() and int(current) >= 600 and int(voltage) == 15:
        df_filtered = df_filtered[(df_filtered["classe_corrente"] == current) & (df_filtered["classe_tensao"].isin([15, 25]))]
    else:
        df_filtered = df_filtered[(df_filtered["classe_tensao"] == voltage) & (df_filtered["classe_corrente"] == current)]

    section("2. Product Selection")
    if df_filtered.empty:
        st.warning("No products found for the selected initial combination.")
        return

    product_options = df_filtered["nome_exibicao"].dropna().unique()
    product_name = st.selectbox("Product Family", product_options)
    if not product_name: return

    selected_product_series = df_filtered[df_filtered["nome_exibicao"] == product_name]
    if selected_product_series.empty: return
    selected_product = selected_product_series.iloc[0]

    section("3. Product Configuration")
    col_config, col_img = st.columns([2, 1])

    with col_img:
        image_filename = selected_product.get("imagem_arquivo")
        if image_filename and isinstance(image_filename, str):
            image_path = IMAGES_DIR / image_filename
            if image_path.exists(): st.image(str(image_path), caption=product_name)
            else: st.warning(f"Image '{image_filename}' not found.")
        else:
            st.info("No image registered.")

    with col_config:
        base_code_raw = str(selected_product.get("codigo_base", "")).strip()
        logic_id  = selected_product.get("id_logica", "")

        v_int = int(float(voltage)) if pd.notna(voltage) else 0
        i_int = int(float(current)) if pd.notna(current) else 0
        d_iso = st.number_input("Cable insulation diameter (mm)", min_value=0.0, step=0.1, value=25.0)

        # If entering via 15 kV for TB600, use 15/25-TB600 in the Part Number
        if ("deadbreak" in standard.lower() and i_int >= 600 and "t-body" in product_name.lower() and v_int in (15, 25)):
            base_code = "15/25-TB600"
        else:
            base_code = base_code_raw

        df_cond_200 = db.get("opcoes_condutores_v1")
        df_cond_600 = db.get("opcoes_condutores_600a_v1")

        # ----------------- ELBOW 200A (Loadbreak & Deadbreak) -----------------
        if logic_id in {"LOGICA_COTOVELO_200A","LOGICA_DEADBREAK_ELBOW_200A","LOGICA_ELBOW_200A"}:
            if df_cond_200 is None:
                st.error("Table 'opcoes_condutores_v1.csv' not found in /data.")
                return

            tipos = sorted(df_cond_200["tipo_condutor"].dropna().unique())
            tipo_cond = st.selectbox("Conductor Type", tipos)
            tamanhos_series = df_cond_200[df_cond_200["tipo_condutor"] == tipo_cond]["secao_mm2"]
            tamanhos = sorted(tamanhos_series.dropna().astype(int).unique())

            if tamanhos:
<<<<<<< HEAD
                secao = st.selectbox("Conductor Cross Section (mm²)", tamanhos)
=======
                secao = st.selectbox("Cross-section (mm²)", tamanhos)
>>>>>>> 10ffa63b
            else:
                st.warning(
                    "No conductor cross-sections found for the selected type. "
                    "Please enter the value manually."
                )
                secao = int(
                    st.number_input(
<<<<<<< HEAD
                        "Conductor Cross Section (mm²)",
=======
                        "Cross-section (mm²)",
>>>>>>> 10ffa63b
                        min_value=1,
                        step=1,
                        value=95,
                        key="manual_cross_section_200a",
                    )
                )

            # Reactive elbow options
            add_test_point = st.checkbox("Capacitive Test Point (W = T)", value=False)
            connector_material = st.radio(
                "Connector Type",
                ["None", "Copper (Z = C)", "Bi-metal (Z = B)"],
                horizontal=True
            )

            # --- Reactive Part Number ---
            table_base = f"opcoes_range_cabo_{v_int}kv_deadbreak" if _is_deadbreak(selected_product) else None
            range_code = find_cable_range_code(d_iso, v_int, i_int, db, table_basename=table_base)
            cond_code  = find_conductor_code_200a(tipo_cond, int(secao), db)

            w_code = "T" if add_test_point else ""
            if connector_material.startswith("Tinned Copper"): z_code = "C"
            elif connector_material.startswith("Bi-metal"): z_code = "B"
            else: z_code = ""

            part_number = _hifen_join(base_code, w_code, range_code, cond_code, z_code)
            chip_result("Suggested Code", part_number)

            if range_code in {"N/A","ERR"}:
                st.warning("Could not determine the **cable range** for the specified diameter.")
            if cond_code in {"NA","ER"}:
                st.warning("Could not determine the **conductor code** with the chosen parameters.")

        # ----------------- T-Body 600A -----------------
        elif logic_id == "LOGICA_CORPO_T_600A":
            if df_cond_600 is None:
                st.error("Table 'opcoes_condutores_600a_v1.csv' not found in /data.")
                return
            tipos = sorted(df_cond_600["tipo_condutor"].dropna().unique())
            tipo_cond = st.selectbox("Conductor Type", tipos)
            tamanhos_series = df_cond_600[df_cond_600["tipo_condutor"] == tipo_cond]["secao_mm2"]
            tamanhos = sorted(tamanhos_series.dropna().astype(int).unique())

            if tamanhos:
<<<<<<< HEAD
                secao = st.selectbox("Conductor Cross Section (mm²)", tamanhos)
=======
                secao = st.selectbox("Cross-section (mm²)", tamanhos)
>>>>>>> 10ffa63b
            else:
                st.warning(
                    "No conductor cross-sections found for the selected type. "
                    "Please enter the value manually."
                )
                secao = int(
                    st.number_input(
                        "Conductor Cross Section (mm²)",
                        min_value=1,
                        step=1,
                        value=185,
                        key="manual_cross_section_600a",
                    )
                )

            # Reactive options
            add_test_point = st.checkbox("Capacitive Test Point (W = T)", value=False)
            connector_type = st.radio("Connector Type", ["Compression", "Shear-Bolt"], horizontal=True)

            # --- Reactive Part Number ---
            range_code = find_cable_range_code(d_iso, v_int, i_int, db)
            w_code = "T" if add_test_point else ""

            if connector_type == "Compression":
                lug_code = find_compression_lug_600a(tipo_cond, int(secao), db)
                part_number = _hifen_join(base_code, w_code, range_code, lug_code)
                chip_result("Suggested Code", part_number)
            else:
                sb_table = "opcoes_shear_bolt_tb15_25" if v_int in {15, 25} else "opcoes_shear_bolt_tb35"
                sb_code = find_shear_bolt_lug(float(secao), db, table_name=sb_table)
                part_number = _hifen_join(base_code, w_code, range_code, sb_code)
                chip_result("Suggested Code", part_number)
                if sb_code in {"N/A","ER"}:
                    st.warning("Could not determine the **shear-bolt code** for the chosen cross-section.")

            if range_code in {"N/A","ERR"}:
                st.warning("Could not determine the **cable range** for the specified diameter.")

        elif logic_id == "LOGICA_TBODY_IEC_400A":
            df_cond_iec = (
                db.get("opcoes_condutores_iec_400a_v1")
                or db.get("opcoes_condutores_iec_400a")
                or db.get("options_condutores_iec_400a_v1")
            )

            secao: float
            tipo_cond: Optional[str]

<<<<<<< HEAD
            DEFAULT_IEC_SIZES = [25, 35, 50, 70, 95, 120, 150, 185, 240, 300, 400]
            size_options: list[float] = []

=======
>>>>>>> 10ffa63b
            if df_cond_iec is not None and not df_cond_iec.empty:
                df_cond_iec = df_cond_iec.copy()
                if "secao_mm2" in df_cond_iec.columns:
                    df_cond_iec["secao_mm2"] = pd.to_numeric(df_cond_iec["secao_mm2"], errors="coerce")
                    df_cond_iec = df_cond_iec.dropna(subset=["secao_mm2"])

<<<<<<< HEAD
                if "tipo_condutor" in df_cond_iec.columns:
                    df_cond_iec["tipo_condutor"] = df_cond_iec["tipo_condutor"].astype(str)
                    cond_types = sorted(df_cond_iec["tipo_condutor"].dropna().unique())
                else:
                    cond_types = []

                if cond_types:
                    tipo_cond = st.selectbox("Conductor Type", cond_types)
                    filtered = df_cond_iec[df_cond_iec["tipo_condutor"] == tipo_cond]
                else:
                    tipo_cond = None
                    filtered = df_cond_iec

                if "secao_mm2" in filtered.columns:
                    size_options = sorted(filtered["secao_mm2"].dropna().astype(float).unique())
            else:
                tipo_cond = None

            if not size_options:
                st.warning(
                    "No IEC conductor catalog sizes found. Showing a default list of cross-sections."
                )
                size_options = DEFAULT_IEC_SIZES

            def _format_mm2(value: float) -> str:
                return (
                    f"{int(value)}"
                    if float(value).is_integer()
                    else f"{value:.1f}".rstrip("0").rstrip(".")
                )

            secao = float(
                st.selectbox(
                    "Conductor Cross Section (mm²)",
                    options=size_options,
                    format_func=_format_mm2,
                )
            )
=======
                size_options = []
                if "secao_mm2" in df_cond_iec.columns:
                    size_options = sorted(df_cond_iec["secao_mm2"].dropna().astype(float).unique())

                def _format_mm2(value: float) -> str:
                    return f"{int(value)}" if float(value).is_integer() else f"{value:.1f}".rstrip("0").rstrip(".")

                if size_options:
                    secao = float(
                        st.selectbox(
                            "Conductor Size (mm²)",
                            options=size_options,
                            format_func=_format_mm2,
                        )
                    )
                else:
                    secao = float(
                        st.number_input(
                            "Conductor Size (mm²)",
                            min_value=16.0,
                            step=1.0,
                            value=95.0,
                        )
                    )

                tipo_cond = None
                if "tipo_condutor" in df_cond_iec.columns:
                    cond_options = (
                        df_cond_iec[df_cond_iec["secao_mm2"] == float(secao)]["tipo_condutor"].dropna().astype(str).unique()
                        if "secao_mm2" in df_cond_iec.columns
                        else df_cond_iec["tipo_condutor"].dropna().astype(str).unique()
                    )
                    if len(cond_options) > 1:
                        tipo_cond = st.selectbox("Conductor Type", sorted(cond_options))
                    elif len(cond_options) == 1:
                        tipo_cond = cond_options[0]
                        st.caption(f"Conductor Type: {tipo_cond}")
            else:
                secao = float(
                    st.number_input(
                        "Conductor Size (mm²)",
                        min_value=16.0,
                        step=1.0,
                        value=95.0,
                    )
                )
                tipo_cond = None
>>>>>>> 10ffa63b

            material_cols = st.columns(2)
            selected_materials: list[tuple[str, str]] = []
            with material_cols[0]:
                if st.checkbox("B – Bi-metal (Al & Cu)", value=True, key="iec_mat_b"):
                    selected_materials.append(("B", "Bi-metal (Al & Cu)"))
            with material_cols[1]:
                if st.checkbox("C – Copper", value=False, key="iec_mat_c"):
                    selected_materials.append(("C", "Copper"))

            range_code = find_cable_range_code(
                d_iso,
                v_int,
                i_int,
                db,
                table_basename="opcoes_range_cabo_iec_36kv_400a",
<<<<<<< HEAD
                cross_section_mm2=secao,
=======
>>>>>>> 10ffa63b
            )
            tsbc_code = find_tsbc_lug_iec_36kv_400a(float(secao), db)
            conductor_code = find_conductor_code_iec_400a(tipo_cond, float(secao), db)

            def _materialize_tsbc(base_code: str, material_code: str) -> str:
                if not base_code or base_code.upper() in {"NA", "N/A", "ER", "ERR"}:
                    return base_code
                normalized = str(base_code).strip()
                if normalized.upper().startswith("TSBC"):
                    return normalized.replace("TSBC", f"TSBC-{material_code}", 1)
                return f"{material_code}-{normalized}"

            if not selected_materials:
                st.info("Select at least one lug material (B or C) to build the part number.")
            else:
                for material_code, material_label in selected_materials:
                    tsbc_final = _materialize_tsbc(tsbc_code, material_code)
                    part_number = _hifen_join(base_code, range_code, conductor_code, tsbc_final)
                    chip_result(f"Suggested Code ({material_label})", part_number)

            if range_code in {"N/A", "ERR"}:
                st.warning("Could not determine the **cable range** for the specified diameter.")
            if tsbc_code in {"N/A", "ER", "ERR"}:
                st.warning("Could not determine the **TSBC lug** for the selected cross-section.")
            if conductor_code in {"NA", "ER"}:
                st.info("No IEC conductor catalog code was matched. It will be omitted from the part number.")

        else:
            st.warning(
                f"Logic '{logic_id}' is not yet implemented. "
                "Use `LOGICA_ELBOW_200A` (or `LOGICA_COTOVELO_200A`/`LOGICA_DEADBREAK_ELBOW_200A`) or `LOGICA_CORPO_T_600A`."
            )

# ----------------------------- UI: Terminations -----------------------------
def termination_tol(tensao_term: str) -> float:
    return 2.0 if "15 kV" in tensao_term else 3.0

def suggest_termination_connector(s_mm2: int, kind: str, db: Dict[str, pd.DataFrame], material: Optional[str] = None) -> pd.DataFrame:
    df_conn = db["connector_selection_table"].copy()
    df_conn.columns = df_conn.columns.str.strip()
    need = ["Type","Conductor Min (mm2)","Conductor Max (mm2)"]
    missing = [c for c in need if c not in df_conn.columns]
    if missing:
        st.error(f"connector_selection_table.csv is missing columns: {missing}. Columns present: {list(df_conn.columns)}")
        return pd.DataFrame()
    df_conn["Type"] = df_conn["Type"].astype(str).str.lower()
    if "Material" in df_conn.columns: df_conn["Material"] = df_conn["Material"].astype(str).str.lower()
    df_conn["Conductor Min (mm2)"] = pd.to_numeric(df_conn["Conductor Min (mm2)"], errors="coerce")
    df_conn["Conductor Max (mm2)"] = pd.to_numeric(df_conn["Conductor Max (mm2)"], errors="coerce")
    filtered = df_conn[df_conn["Type"] == kind.lower()]
    if kind.lower() == "compression" and material:
        filtered = filtered[filtered["Material"] == str(material).lower()]
    matches = filtered[(filtered["Conductor Min (mm2)"] <= s_mm2) & (filtered["Conductor Max (mm2)"] >= s_mm2)].copy()
    if not matches.empty:
        matches["_span"] = matches["Conductor Max (mm2)"] - matches["Conductor Min (mm2)"]
        matches = matches.sort_values(by=["_span","Conductor Min (mm2)"]).drop(columns=["_span"], errors="ignore")
    return matches

def render_termination_selector(db: Dict[str, pd.DataFrame]):
    st.session_state.setdefault("term_searched", False)
    st.session_state.setdefault("term_query_signature", "")

    section("1. Cable and Application Selection")
    df_cable = db["bitola_to_od"]; CABLE_VOLTAGE_COL = "Cable Voltage"
    if CABLE_VOLTAGE_COL not in df_cable.columns:
        st.error(f"Column '{CABLE_VOLTAGE_COL}' not found in bitola_to_od.csv."); return
    TENS_MAP = {"8.7/15 kV":"15 kV","12/20 kV":"25 kV","15/25 kV":"25 kV","20/35 kV":"35 kV"}
    def _order_kv(t: str) -> float:
        m = re.match(r"([\d.]+)", t); return float(m.group(1)) if m else 1e9
    CABLE_VOLTAGES = sorted(df_cable[CABLE_VOLTAGE_COL].unique(), key=_order_kv)

    env_choice = st.radio("Termination Application:", ("Outdoor","Indoor"), horizontal=True, key="env_term")
    know_iso   = st.radio("Do you know the cable insulation diameter?", ("No, estimate by size","Yes, enter value"), key="know_iso")
    cabo_tensao = st.selectbox("Cable voltage class:", CABLE_VOLTAGES, key="volt_term")
    tensao_term = TENS_MAP.get(cabo_tensao, ""); tolerance = termination_tol(tensao_term)

    d_iso, s_mm2 = 0.0, 0.0
    if know_iso.startswith("Yes"):
        d_iso = st.number_input("Insulation diameter (mm)", min_value=0.0, step=0.1, key="dia_term")
        s_mm2 = st.selectbox("Nominal cross-section (mm²) to select lug:", sorted(df_cable["S_mm2"].astype(float).unique()), key="s_mm2_term_real")
        st.info(f"Provided insulation diameter: **{d_iso:.1f} mm**")
    else:
        filtro = df_cable[df_cable[CABLE_VOLTAGE_COL] == cabo_tensao]
        bitolas = sorted(filtro["S_mm2"].astype(float).unique())
        s_mm2 = st.selectbox("Nominal cross-section (mm²):", bitolas, key="s_mm2_term_est")
        linha = filtro[filtro["S_mm2"].astype(float) == float(s_mm2)]
        if not linha.empty:
            d_iso = float(linha.iloc[0]["OD_iso_mm"])
            st.info(f"ESTIMATED insulation diameter: **{d_iso:.1f} mm ± {tolerance} mm**")
        else:
            st.warning("Could not estimate the diameter for the selected size."); return

    signature = f"{env_choice}|{cabo_tensao}|{know_iso}|{s_mm2}|{d_iso:.3f}"
    if signature != st.session_state.get("term_query_signature",""):
        st.session_state["term_query_signature"] = signature
        st.session_state["term_searched"] = False

    col_a, col_b = st.columns([1,1])
    with col_a:
        if st.button("Search for Termination", key="btn_buscar"): st.session_state["term_searched"] = True
    with col_b:
        if st.button("Change parameters / Clear results", key="btn_reset"): st.session_state["term_searched"] = False

    if st.session_state["term_searched"]:
        section("2. Search Results")
        df_term = db["csto_selection_table"] if env_choice.startswith("Outdoor") else db["csti_selection_table"]
        family = "CSTO" if env_choice.startswith("Outdoor") else "CSTI"
        matches = df_term[(df_term["Voltage Class"] == tensao_term) &
                          (df_term["OD Min (mm)"] <= d_iso + tolerance) &
                          (df_term["OD Max (mm)"] >= d_iso - tolerance)]
        if matches.empty:
            st.error(f"No {family} termination found for ~{d_iso:.1f} mm."); return
        chip_result("Compatible Terminations", str(len(matches)))
        st.table(matches[["Part Number","OD Min (mm)","OD Max (mm)"]])

        section("3. Suggested Terminals (Lugs)")
        df_conn_table = db["connector_selection_table"].copy()
        if "Type" in df_conn_table.columns:
            mask_comp = df_conn_table["Type"].astype(str).str.lower() == "compression"
            LUG_MATERIALS = sorted(df_conn_table.loc[mask_comp,"Material"].dropna().astype(str).unique())
        else:
            LUG_MATERIALS = sorted(df_conn_table.get("Material", pd.Series([], dtype=str)).dropna().astype(str).unique())

        conn_ui = st.selectbox("Terminal Type:", ["Compression","Shear-Bolt"], key="lug_type_term")
        kind = "compression" if conn_ui == "Compression" else "shear-bolt"
        mat  = st.selectbox("Terminal Material:", LUG_MATERIALS, key="lug_mat_term") if kind=="compression" else None

        conn_df = suggest_termination_connector(int(float(s_mm2)), kind, db, mat)
        if conn_df.empty: st.error("No terminal/lug found for the selected cross-section.")
        else:
            st.info("Suggested terminals (closest range first):")
            st.table(conn_df)

# ----------------------------- router -----------------------------
try:
    db = load_database()
except Exception as e:
    st.error(f"Critical failure while loading data files. Please check the 'data' folder. Error: {e}")
    st.stop()

section("Select Product Line")
product_line = st.selectbox("**Select Product Line:**", ["Separable Connectors","Terminations"])
if product_line == "Separable Connectors":
    render_separable_connector_configurator(db)
else:
    render_termination_selector(db)<|MERGE_RESOLUTION|>--- conflicted
+++ resolved
@@ -167,11 +167,6 @@
         "opcoes_range_cabo_iec_36kv_400a": [
             "options_range_cable_iec_36kv_400a",
             "option_range_cable_iec_36kv_400a",
-<<<<<<< HEAD
-            "options_range_cable_iec_36kV_400A",
-            "option_range_cable_iec_36kV_400A",
-=======
->>>>>>> 10ffa63b
         ],
     }
 
@@ -343,52 +338,13 @@
         return "ER"
 
     df = db[table_name].copy()
-<<<<<<< HEAD
-    _rename_like(df, "codigo_retorno", ["codigo_retorno", "codigo", "code", "tsbc_code"])
-    _rename_like(
-        df,
-        "min_mm2",
-        [
-            "min_mm2",
-            "min (mm2)",
-            "minimo_mm2",
-            "secao_min_mm2",
-            "bitola_min_mm2",
-        ],
-    )
-    _rename_like(
-        df,
-        "max_mm2",
-        [
-            "max_mm2",
-            "max (mm2)",
-            "maximo_mm2",
-            "secao_max_mm2",
-            "bitola_max_mm2",
-        ],
-    )
-
-=======
->>>>>>> 10ffa63b
     for col in ("min_mm2", "max_mm2"):
         if col in df.columns:
             df[col] = pd.to_numeric(df[col], errors="coerce")
 
-<<<<<<< HEAD
-    if not {"min_mm2", "max_mm2", "codigo_retorno"}.issubset(df.columns):
-        st.warning(
-            "TSBC table is missing required columns ('min_mm2', 'max_mm2', 'codigo_retorno')."
-        )
-        return "ER"
-
-    for _, row in df.dropna(subset=["min_mm2", "max_mm2", "codigo_retorno"]).iterrows():
-        if row["min_mm2"] <= float(cond_size) <= row["max_mm2"]:
-            return str(row["codigo_retorno"]).strip()
-=======
     for _, row in df.iterrows():
         if row["min_mm2"] <= float(cond_size) <= row["max_mm2"]:
             return str(row["codigo_retorno"])
->>>>>>> 10ffa63b
 
     return "N/A"
 
@@ -508,11 +464,7 @@
             tamanhos = sorted(tamanhos_series.dropna().astype(int).unique())
 
             if tamanhos:
-<<<<<<< HEAD
-                secao = st.selectbox("Conductor Cross Section (mm²)", tamanhos)
-=======
                 secao = st.selectbox("Cross-section (mm²)", tamanhos)
->>>>>>> 10ffa63b
             else:
                 st.warning(
                     "No conductor cross-sections found for the selected type. "
@@ -520,11 +472,7 @@
                 )
                 secao = int(
                     st.number_input(
-<<<<<<< HEAD
-                        "Conductor Cross Section (mm²)",
-=======
                         "Cross-section (mm²)",
->>>>>>> 10ffa63b
                         min_value=1,
                         step=1,
                         value=95,
@@ -569,11 +517,7 @@
             tamanhos = sorted(tamanhos_series.dropna().astype(int).unique())
 
             if tamanhos:
-<<<<<<< HEAD
-                secao = st.selectbox("Conductor Cross Section (mm²)", tamanhos)
-=======
                 secao = st.selectbox("Cross-section (mm²)", tamanhos)
->>>>>>> 10ffa63b
             else:
                 st.warning(
                     "No conductor cross-sections found for the selected type. "
@@ -622,58 +566,12 @@
             secao: float
             tipo_cond: Optional[str]
 
-<<<<<<< HEAD
-            DEFAULT_IEC_SIZES = [25, 35, 50, 70, 95, 120, 150, 185, 240, 300, 400]
-            size_options: list[float] = []
-
-=======
->>>>>>> 10ffa63b
             if df_cond_iec is not None and not df_cond_iec.empty:
                 df_cond_iec = df_cond_iec.copy()
                 if "secao_mm2" in df_cond_iec.columns:
                     df_cond_iec["secao_mm2"] = pd.to_numeric(df_cond_iec["secao_mm2"], errors="coerce")
                     df_cond_iec = df_cond_iec.dropna(subset=["secao_mm2"])
 
-<<<<<<< HEAD
-                if "tipo_condutor" in df_cond_iec.columns:
-                    df_cond_iec["tipo_condutor"] = df_cond_iec["tipo_condutor"].astype(str)
-                    cond_types = sorted(df_cond_iec["tipo_condutor"].dropna().unique())
-                else:
-                    cond_types = []
-
-                if cond_types:
-                    tipo_cond = st.selectbox("Conductor Type", cond_types)
-                    filtered = df_cond_iec[df_cond_iec["tipo_condutor"] == tipo_cond]
-                else:
-                    tipo_cond = None
-                    filtered = df_cond_iec
-
-                if "secao_mm2" in filtered.columns:
-                    size_options = sorted(filtered["secao_mm2"].dropna().astype(float).unique())
-            else:
-                tipo_cond = None
-
-            if not size_options:
-                st.warning(
-                    "No IEC conductor catalog sizes found. Showing a default list of cross-sections."
-                )
-                size_options = DEFAULT_IEC_SIZES
-
-            def _format_mm2(value: float) -> str:
-                return (
-                    f"{int(value)}"
-                    if float(value).is_integer()
-                    else f"{value:.1f}".rstrip("0").rstrip(".")
-                )
-
-            secao = float(
-                st.selectbox(
-                    "Conductor Cross Section (mm²)",
-                    options=size_options,
-                    format_func=_format_mm2,
-                )
-            )
-=======
                 size_options = []
                 if "secao_mm2" in df_cond_iec.columns:
                     size_options = sorted(df_cond_iec["secao_mm2"].dropna().astype(float).unique())
@@ -721,7 +619,6 @@
                     )
                 )
                 tipo_cond = None
->>>>>>> 10ffa63b
 
             material_cols = st.columns(2)
             selected_materials: list[tuple[str, str]] = []
@@ -738,10 +635,6 @@
                 i_int,
                 db,
                 table_basename="opcoes_range_cabo_iec_36kv_400a",
-<<<<<<< HEAD
-                cross_section_mm2=secao,
-=======
->>>>>>> 10ffa63b
             )
             tsbc_code = find_tsbc_lug_iec_36kv_400a(float(secao), db)
             conductor_code = find_conductor_code_iec_400a(tipo_cond, float(secao), db)
