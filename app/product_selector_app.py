# Streamlit Product Configurator for Chardon - UNIFIED & FIXED VERSION
import streamlit as st
import pandas as pd
from pathlib import Path
from typing import Dict, Optional
import re
import unicodedata
st.set_page_config(page_title="Chardon Product Configurator", page_icon=None, layout="wide")
import base64

def _read_file_as_b64(path: Path) -> str:
    if not path.exists():
        return ""
    return base64.b64encode(path.read_bytes()).decode()

def inject_global_css(bg_image: Path | None = None):
    st.markdown(
        """
        <style>
        .appview-container .main .block-container{ padding-top:2rem; padding-bottom:2rem; }
        .glass{ background:rgba(255,255,255,.66); border:1px solid rgba(0,0,0,.06);
                border-radius:16px; padding:18px 18px 12px; box-shadow:0 6px 18px rgba(0,0,0,.06);
                margin-bottom:12px; }
        .section-title{ font-weight:700; font-size:1.15rem; letter-spacing:.01em; margin:0 0 8px 0; }
        .section-sub{ margin-top:-6px; margin-bottom:8px; font-size:.9rem; opacity:.8; }
        .stButton>button{ border-radius:999px !important; padding:.55rem 1.05rem !important; }
        .chip{ display:inline-block; padding:.32rem .6rem; border-radius:999px; font-weight:700;
               letter-spacing:.02em; color:#fff; background:#10B981; margin-right:.5rem; }
        .code-pill{ display:inline-block; padding:.28rem .55rem; border-radius:10px;
                    background:rgba(0,0,0,.04); border:1px solid rgba(0,0,0,.08);
                    font-family:ui-monospace,SFMono-Regular,Menlo,Consolas,monospace; }
        </style>
        """,
        unsafe_allow_html=True,
    )

def glass_header(title: str, subtitle: str = "", logo_b64: str | None = None):
    logo_html = f'<img src="data:image/png;base64,{logo_b64}" style="height:40px;margin-right:12px;border-radius:6px;" />' if logo_b64 else ""
    st.markdown(
        f"""
        <div class="glass" style="display:flex;align-items:center;gap:12px;">
            {logo_html}
            <div>
                <div class="section-title">{title}</div>
                {f'<div class="section-sub">{subtitle}</div>' if subtitle else ''}
            </div>
        </div>
        """,
        unsafe_allow_html=True
    )

def section(title: str, subtitle: str = ""):
    st.markdown(
        f"""
        <div class="glass">
            <div class="section-title">{title}</div>
            {f'<div class="section-sub">{subtitle}</div>' if subtitle else ''}
        </div>
        """,
        unsafe_allow_html=True
    )

def chip_result(label: str, value: str):
    st.markdown(
        f"""
        <div class="glass">
            <span class="chip">{label}</span>
            <span class="code-pill">{value}</span>
        </div>
        """,
        unsafe_allow_html=True
    )

DATA_DIR = Path(__file__).parent.parent / "data"
IMAGES_DIR = Path(__file__).parent.parent / "images"

inject_global_css(IMAGES_DIR / "bg-grid-dark.png")
logo64 = _read_file_as_b64(IMAGES_DIR / "logo-chardon.png")
glass_header("Chardon Product Configurator", "Separable Connectors · Terminations", logo64)

# ----------------------------- normalization -----------------------------
def _norm(s: str) -> str:
    s = unicodedata.normalize("NFKD", str(s)).encode("ascii","ignore").decode()
    return re.sub(r"[^a-z0-9]+", "", s.lower())

def _rename_like(df: pd.DataFrame, canonical: str, aliases: list[str]) -> None:
    current = { _norm(c): c for c in df.columns }
    canon_norm = _norm(canonical)
    for a in aliases:
        if _norm(a) in current:
            df.rename(columns={ current[_norm(a)]: canonical }, inplace=True)
            return
    if canon_norm in current and current[canon_norm] != canonical:
        df.rename(columns={ current[canon_norm]: canonical }, inplace=True)

def _normalize_bitola_to_od(df: pd.DataFrame) -> pd.DataFrame:
    df = df.copy()
    _rename_like(df, "Cable Voltage", [
        "Cable Voltage","Voltage Class","Cable Voltage Class","Classe de Tensão",
        "Tensão do Cabo","Tensao do Cabo","Classe de tensao","Classe tensão"
    ])
    _rename_like(df, "S_mm2", ["S_mm2","S (mm2)","Seção (mm²)","Secao (mm2)","Seção nominal (mm²)","Secao nominal (mm2)","secao_mm2","Bitola (mm2)"])
    _rename_like(df, "Brand", ["Brand","Marca","Fabricante"])
    _rename_like(df, "Cable", ["Cable","Modelo","Tipo de Cabo","Cabo"])
    _rename_like(df, "OD_iso_mm", ["OD_iso_mm","OD sobre isolação (mm)","OD sobre isolacao (mm)","O.D. sobre isolação (mm)","Ø sobre isolação (mm)","OD_isol_mm","OD isol mm"])
    _rename_like(df, "D_cond_mm", ["D_cond_mm","Øcond (mm)","Diametro condutor (mm)","Diâmetro do condutor (mm)"])
    _rename_like(df, "T_iso_mm", ["T_iso_mm","Espessura Isol (mm)","Espessura de isolação (mm)","Espessura de isolacao (mm)"])
    for c in ["S_mm2","OD_iso_mm","D_cond_mm","T_iso_mm"]:
        if c in df.columns: df[c] = pd.to_numeric(df[c], errors="coerce")
    df.columns = df.columns.str.strip()
    return df

def _normalize_connector_table(df: pd.DataFrame) -> pd.DataFrame:
    df = df.copy()
    _rename_like(df, "Type", ["Type","Tipo","Categoria","Connector Type","Tipo de Terminal"])
    _rename_like(df, "Material", ["Material","Material do Terminal","Material Terminal"])
    _rename_like(df, "Conductor Min (mm2)", ["Conductor Min (mm2)","Min (mm2)","Min Conductor (mm2)","Min Conductor (mm²)","Min(mm2)","Seção Min (mm²)","Secao Min (mm2)","Conductor_Min_mm2","Conductor_Min_(mm2)"])
    _rename_like(df, "Conductor Max (mm2)", ["Conductor Max (mm2)","Max (mm2)","Max Conductor (mm2)","Max Conductor (mm²)","Max(mm2)","Seção Max (mm²)","Secao Max (mm2)","Conductor_Max_mm2","Conductor_Max_(mm2)"])
    if "Type" in df.columns: df["Type"] = df["Type"].astype(str)
    if "Material" in df.columns: df["Material"] = df["Material"].astype(str)
    for c in ["Conductor Min (mm2)","Conductor Max (mm2)"]:
        if c in df.columns: df[c] = pd.to_numeric(df[c], errors="coerce")
    df.columns = df.columns.str.strip()
    return df

@st.cache_data
def load_database() -> Dict[str, pd.DataFrame]:
    if not DATA_DIR.exists():
        st.error(f"Data directory not found at: {DATA_DIR}")
        st.stop()
    db: Dict[str, pd.DataFrame] = {}
    for csv_file in DATA_DIR.glob("*.csv"):
        key = csv_file.stem
        try:
            df = pd.read_csv(csv_file); df.columns = df.columns.str.strip()
            db[key] = df
        except Exception as e:
            st.error(f"Error loading {csv_file.name}: {e}")
    required = ["produtos_base","bitola_to_od","csto_selection_table","csti_selection_table","connector_selection_table"]
    for f in required:
        if f not in db:
            st.error(f"Required file missing: {f}.csv"); st.stop()
    db["bitola_to_od"] = _normalize_bitola_to_od(db["bitola_to_od"])
    db["connector_selection_table"] = _normalize_connector_table(db["connector_selection_table"])
    missing = [c for c in ["Cable Voltage","S_mm2","OD_iso_mm"] if c not in db["bitola_to_od"].columns]
    if missing:
        st.error(f"'bitola_to_od.csv' is missing columns: {missing}"); st.stop()
    return db

# ----------------------------- common logic -----------------------------
def find_cable_range_code(diameter: float, voltage: int, current: int, db: Dict[str, pd.DataFrame], table_basename: str | None = None) -> str:
    table_name = table_basename if table_basename else (f"opcoes_range_cabo_{voltage}kv_600a" if current >= 600 else f"opcoes_range_cabo_{voltage}kv")
    # alias: 15 kV / 600A uses the same as 25 kV / 600A
    alias_redirects = {
        "opcoes_range_cabo_15kv_600a": "opcoes_range_cabo_25kv_600a",
    }
    # alternative filenames that might appear in the data folder
    alternative_candidates = {
        "opcoes_range_cabo_iec_36kv_400a": [
            "options_range_cable_iec_36kv_400a",
            "option_range_cable_iec_36kv_400a",
        ],
    }

    if table_name not in db and table_name in alias_redirects:
        redirected = alias_redirects[table_name]
        if redirected in db:
            table_name = redirected

    if table_name not in db:
        for alt in alternative_candidates.get(table_name, []):
            if alt in db:
                table_name = alt
                break

    if table_name not in db:
        st.warning(f"Range table ('{table_name}.csv') not found.")
        return "ERR"
    df_range = db[table_name]
    for _, row in df_range.iterrows():
        if row["min_mm"] <= diameter <= row["max_mm"]:
            return str(row["codigo_retorno"])
    return "N/A"

def find_conductor_code_200a(cond_type: str, cond_size: int, db: Dict[str, pd.DataFrame]) -> str:
    if "opcoes_condutores_v1" not in db: return "ER"
    df_cond = db["opcoes_condutores_v1"]
    match = df_cond[(df_cond["tipo_condutor"] == cond_type) & (df_cond["secao_mm2"] == cond_size)]
    return str(int(match.iloc[0]["codigo_retorno"])).zfill(2) if not match.empty else "NA"

def find_compression_lug_600a(cond_type: str, cond_size: int, db: Dict[str, pd.DataFrame]) -> str:
    if "opcoes_condutores_600a_v1" not in db: return "ER"
    df_cond = db["opcoes_condutores_600a_v1"]
    match = df_cond[(df_cond["tipo_condutor"] == cond_type) & (df_cond["secao_mm2"] == cond_size)]
    return str(int(match.iloc[0]["codigo_retorno"])).zfill(4) if not match.empty else "NA"

def find_shear_bolt_lug(
    cond_size: float,
    db: Dict[str, pd.DataFrame],
    table_name: str | None = None
) -> str:
    """
    Busca o código do shear-bolt pela seção (mm²).
    table_name permite escolher a tabela (ex.: 'opcoes_shear_bolt_tb15_25' ou 'opcoes_shear_bolt_tb35').
    Se não for informado, cai no padrão 'opcoes_shear_bolt_v1'.
    """
    tn = table_name or "opcoes_shear_bolt_v1"
    if tn not in db:
        st.warning(f"Shear-bolt table ('{tn}.csv') not found.")
        return "ER"

    df_shear = db[tn].copy()
    for c in ["min_mm2", "max_mm2"]:
        if c in df_shear.columns:
            df_shear[c] = pd.to_numeric(df_shear[c], errors="coerce")

    for _, row in df_shear.iterrows():
        if row["min_mm2"] <= cond_size <= row["max_mm2"]:
            return str(row["codigo_retorno"])

    return "N/A"

def find_tsbc_lug_iec_36kv_400a(cond_size: float, db: Dict[str, pd.DataFrame]) -> str:
    """Return the TSBC lug code for the IEC 36 kV / 400 A product range."""
    table_candidates = [
        "opcoes_lugs_tsbc_iec_36kv_400a",
        "options_lugs_tsbc_iec_36kv_400a",
        "options_lugs_iec_36kv_400a",
    ]
    table_name = next((name for name in table_candidates if name in db), table_candidates[0])
    if table_name not in db:
        st.warning(f"TSBC table ('{table_name}.csv') not found.")
        return "ER"

    df = db[table_name].copy()
    for col in ("min_mm2", "max_mm2"):
        if col in df.columns:
            df[col] = pd.to_numeric(df[col], errors="coerce")

    for _, row in df.iterrows():
        if row["min_mm2"] <= float(cond_size) <= row["max_mm2"]:
            return str(row["codigo_retorno"])

    return "N/A"

def find_conductor_code_iec_400a(cond_type: Optional[str], cond_size: float, db: Dict[str, pd.DataFrame]) -> str:
    """Optional helper to fetch the IEC-specific conductor code (if available)."""
    table_candidates = [
        "opcoes_condutores_iec_400a_v1",
        "opcoes_condutores_iec_400a",
        "options_condutores_iec_400a_v1",
    ]
    table_name = next((name for name in table_candidates if name in db), table_candidates[0])
    if table_name not in db:
        return "NA"

    df = db[table_name].copy()
    if "secao_mm2" in df.columns:
        df["secao_mm2"] = pd.to_numeric(df["secao_mm2"], errors="coerce")

    candidates = df[df["secao_mm2"] == float(cond_size)] if "secao_mm2" in df.columns else df
    if cond_type and "tipo_condutor" in candidates.columns:
        candidates = candidates[candidates["tipo_condutor"] == cond_type]

    if candidates.empty:
        return "NA"

    code = candidates.iloc[0].get("codigo_retorno")
    if pd.isna(code):
        return "NA"
    return str(code).strip()

def _hifen_join(*parts) -> str:
    parts = [str(p).strip("-") for p in parts if p and str(p).upper() not in {"NA","N/A","ER","ERR"}]
    return "-".join(parts)

def _is_deadbreak(selected_product: pd.Series) -> bool:
    txt = (str(selected_product.get("padrao","")) + " " +
           str(selected_product.get("nome_exibicao","")) + " " +
           str(selected_product.get("range_tabela_tipo",""))).lower()
    return "deadbreak" in txt

# ----------------------------- UI: Separable Connectors -----------------------------
def render_separable_connector_configurator(db: Dict[str, pd.DataFrame]):
    section("1. Initial Connector Selection")
    df_base = db["produtos_base"].copy()

    col1, col2, col3 = st.columns(3)
    with col1:
        standards = sorted(df_base["padrao"].dropna().unique())
        standard = st.selectbox("Standard", standards)
    df_filtered = df_base[df_base["padrao"] == standard]

    with col2:
        voltages = sorted(df_filtered["classe_tensao"].dropna().unique())
        voltage = st.selectbox("Voltage Class (kV)", voltages)

    with col3:
        currents = sorted(df_filtered["classe_corrente"].dropna().unique())
        current = st.selectbox("Current Rating (A)", currents)

    # Deadbreak 600A at 15 kV should see 25 kV items (15/25-TB600)
    if "deadbreak" in standard.lower() and int(current) >= 600 and int(voltage) == 15:
        df_filtered = df_filtered[(df_filtered["classe_corrente"] == current) & (df_filtered["classe_tensao"].isin([15, 25]))]
    else:
        df_filtered = df_filtered[(df_filtered["classe_tensao"] == voltage) & (df_filtered["classe_corrente"] == current)]

    section("2. Product Selection")
    if df_filtered.empty:
        st.warning("No products found for the selected initial combination.")
        return

    product_options = df_filtered["nome_exibicao"].dropna().unique()
    product_name = st.selectbox("Product Family", product_options)
    if not product_name: return

    selected_product_series = df_filtered[df_filtered["nome_exibicao"] == product_name]
    if selected_product_series.empty: return
    selected_product = selected_product_series.iloc[0]

    section("3. Product Configuration")
    col_config, col_img = st.columns([2, 1])

    with col_img:
        image_filename = selected_product.get("imagem_arquivo")
        if image_filename and isinstance(image_filename, str):
            image_path = IMAGES_DIR / image_filename
            if image_path.exists(): st.image(str(image_path), caption=product_name)
            else: st.warning(f"Image '{image_filename}' not found.")
        else:
            st.info("No image registered.")

    with col_config:
        base_code_raw = str(selected_product.get("codigo_base", "")).strip()
        logic_id  = selected_product.get("id_logica", "")

        v_int = int(float(voltage)) if pd.notna(voltage) else 0
        i_int = int(float(current)) if pd.notna(current) else 0
        d_iso = st.number_input("Cable insulation diameter (mm)", min_value=0.0, step=0.1, value=25.0)

        # If entering via 15 kV for TB600, use 15/25-TB600 in the Part Number
        if ("deadbreak" in standard.lower() and i_int >= 600 and "t-body" in product_name.lower() and v_int in (15, 25)):
            base_code = "15/25-TB600"
        else:
            base_code = base_code_raw

        df_cond_200 = db.get("opcoes_condutores_v1")
        df_cond_600 = db.get("opcoes_condutores_600a_v1")

        # ----------------- ELBOW 200A (Loadbreak & Deadbreak) -----------------
        if logic_id in {"LOGICA_COTOVELO_200A","LOGICA_DEADBREAK_ELBOW_200A","LOGICA_ELBOW_200A"}:
            if df_cond_200 is None:
                st.error("Table 'opcoes_condutores_v1.csv' not found in /data.")
                return

            tipos = sorted(df_cond_200["tipo_condutor"].dropna().unique())
            tipo_cond = st.selectbox("Conductor Type", tipos)
            tamanhos_series = df_cond_200[df_cond_200["tipo_condutor"] == tipo_cond]["secao_mm2"]
            tamanhos = sorted(tamanhos_series.dropna().astype(int).unique())

            if tamanhos:
<<<<<<< HEAD
                secao = st.selectbox("Conductor Cross Section (mm²)", tamanhos)
=======
                secao = st.selectbox("Cross-section (mm²)", tamanhos)
>>>>>>> bec630aa
            else:
                st.warning(
                    "No conductor cross-sections found for the selected type. "
                    "Please enter the value manually."
                )
                secao = int(
                    st.number_input(
<<<<<<< HEAD
                        "Conductor Cross Section (mm²)",
=======
                        "Cross-section (mm²)",
>>>>>>> bec630aa
                        min_value=1,
                        step=1,
                        value=95,
                        key="manual_cross_section_200a",
                    )
                )

            # Reactive elbow options
            add_test_point = st.checkbox("Capacitive Test Point (W = T)", value=False)
            connector_material = st.radio(
                "Connector Type",
                ["None", "Copper (Z = C)", "Bi-metal (Z = B)"],
                horizontal=True
            )

            # --- Reactive Part Number ---
            table_base = f"opcoes_range_cabo_{v_int}kv_deadbreak" if _is_deadbreak(selected_product) else None
            range_code = find_cable_range_code(d_iso, v_int, i_int, db, table_basename=table_base)
            cond_code  = find_conductor_code_200a(tipo_cond, int(secao), db)

            w_code = "T" if add_test_point else ""
            if connector_material.startswith("Tinned Copper"): z_code = "C"
            elif connector_material.startswith("Bi-metal"): z_code = "B"
            else: z_code = ""

            part_number = _hifen_join(base_code, w_code, range_code, cond_code, z_code)
            chip_result("Suggested Code", part_number)

            if range_code in {"N/A","ERR"}:
                st.warning("Could not determine the **cable range** for the specified diameter.")
            if cond_code in {"NA","ER"}:
                st.warning("Could not determine the **conductor code** with the chosen parameters.")

        # ----------------- T-Body 600A -----------------
        elif logic_id == "LOGICA_CORPO_T_600A":
            if df_cond_600 is None:
                st.error("Table 'opcoes_condutores_600a_v1.csv' not found in /data.")
                return
            tipos = sorted(df_cond_600["tipo_condutor"].dropna().unique())
            tipo_cond = st.selectbox("Conductor Type", tipos)
            tamanhos_series = df_cond_600[df_cond_600["tipo_condutor"] == tipo_cond]["secao_mm2"]
            tamanhos = sorted(tamanhos_series.dropna().astype(int).unique())

            if tamanhos:
<<<<<<< HEAD
                secao = st.selectbox("Conductor Cross Section (mm²)", tamanhos)
=======
                secao = st.selectbox("Cross-section (mm²)", tamanhos)
>>>>>>> bec630aa
            else:
                st.warning(
                    "No conductor cross-sections found for the selected type. "
                    "Please enter the value manually."
                )
                secao = int(
                    st.number_input(
<<<<<<< HEAD
                        "Conductor Cross Section (mm²)",
=======
                        "Cross-section (mm²)",
>>>>>>> bec630aa
                        min_value=1,
                        step=1,
                        value=185,
                        key="manual_cross_section_600a",
                    )
                )

            # Reactive options
            add_test_point = st.checkbox("Capacitive Test Point (W = T)", value=False)
            connector_type = st.radio("Connector Type", ["Compression", "Shear-Bolt"], horizontal=True)

            # --- Reactive Part Number ---
            range_code = find_cable_range_code(d_iso, v_int, i_int, db)
            w_code = "T" if add_test_point else ""

            if connector_type == "Compression":
                lug_code = find_compression_lug_600a(tipo_cond, int(secao), db)
                part_number = _hifen_join(base_code, w_code, range_code, lug_code)
                chip_result("Suggested Code", part_number)
            else:
                sb_table = "opcoes_shear_bolt_tb15_25" if v_int in {15, 25} else "opcoes_shear_bolt_tb35"
                sb_code = find_shear_bolt_lug(float(secao), db, table_name=sb_table)
                part_number = _hifen_join(base_code, w_code, range_code, sb_code)
                chip_result("Suggested Code", part_number)
                if sb_code in {"N/A","ER"}:
                    st.warning("Could not determine the **shear-bolt code** for the chosen cross-section.")

            if range_code in {"N/A","ERR"}:
                st.warning("Could not determine the **cable range** for the specified diameter.")

        elif logic_id == "LOGICA_TBODY_IEC_400A":
            df_cond_iec = (
                db.get("opcoes_condutores_iec_400a_v1")
                or db.get("opcoes_condutores_iec_400a")
                or db.get("options_condutores_iec_400a_v1")
            )

            secao: float
            tipo_cond: Optional[str]

<<<<<<< HEAD
            DEFAULT_IEC_SIZES = [25, 35, 50, 70, 95, 120, 150, 185, 240, 300, 400]
            size_options: list[float] = []

=======
>>>>>>> bec630aa
            if df_cond_iec is not None and not df_cond_iec.empty:
                df_cond_iec = df_cond_iec.copy()
                if "secao_mm2" in df_cond_iec.columns:
                    df_cond_iec["secao_mm2"] = pd.to_numeric(df_cond_iec["secao_mm2"], errors="coerce")
                    df_cond_iec = df_cond_iec.dropna(subset=["secao_mm2"])

<<<<<<< HEAD
                if "tipo_condutor" in df_cond_iec.columns:
                    df_cond_iec["tipo_condutor"] = df_cond_iec["tipo_condutor"].astype(str)
                    cond_types = sorted(df_cond_iec["tipo_condutor"].dropna().unique())
                else:
                    cond_types = []

                if cond_types:
                    tipo_cond = st.selectbox("Conductor Type", cond_types)
                    filtered = df_cond_iec[df_cond_iec["tipo_condutor"] == tipo_cond]
                else:
                    tipo_cond = None
                    filtered = df_cond_iec

                if "secao_mm2" in filtered.columns:
                    size_options = sorted(filtered["secao_mm2"].dropna().astype(float).unique())
            else:
                tipo_cond = None

            if not size_options:
                st.warning(
                    "No IEC conductor catalog sizes found. Showing a default list of cross-sections."
                )
                size_options = DEFAULT_IEC_SIZES

            def _format_mm2(value: float) -> str:
                return (
                    f"{int(value)}"
                    if float(value).is_integer()
                    else f"{value:.1f}".rstrip("0").rstrip(".")
                )

            secao = float(
                st.selectbox(
                    "Conductor Cross Section (mm²)",
                    options=size_options,
                    format_func=_format_mm2,
                )
            )
=======
                size_options = []
                if "secao_mm2" in df_cond_iec.columns:
                    size_options = sorted(df_cond_iec["secao_mm2"].dropna().astype(float).unique())

                def _format_mm2(value: float) -> str:
                    return f"{int(value)}" if float(value).is_integer() else f"{value:.1f}".rstrip("0").rstrip(".")

                if size_options:
                    secao = float(
                        st.selectbox(
                            "Conductor Size (mm²)",
                            options=size_options,
                            format_func=_format_mm2,
                        )
                    )
                else:
                    secao = float(
                        st.number_input(
                            "Conductor Size (mm²)",
                            min_value=16.0,
                            step=1.0,
                            value=95.0,
                        )
                    )

                tipo_cond = None
                if "tipo_condutor" in df_cond_iec.columns:
                    cond_options = (
                        df_cond_iec[df_cond_iec["secao_mm2"] == float(secao)]["tipo_condutor"].dropna().astype(str).unique()
                        if "secao_mm2" in df_cond_iec.columns
                        else df_cond_iec["tipo_condutor"].dropna().astype(str).unique()
                    )
                    if len(cond_options) > 1:
                        tipo_cond = st.selectbox("Conductor Type", sorted(cond_options))
                    elif len(cond_options) == 1:
                        tipo_cond = cond_options[0]
                        st.caption(f"Conductor Type: {tipo_cond}")
            else:
                secao = float(
                    st.number_input(
                        "Conductor Size (mm²)",
                        min_value=16.0,
                        step=1.0,
                        value=95.0,
                    )
                )
                tipo_cond = None
>>>>>>> bec630aa

            material_cols = st.columns(2)
            selected_materials: list[tuple[str, str]] = []
            with material_cols[0]:
                if st.checkbox("B – Bi-metal (Al & Cu)", value=True, key="iec_mat_b"):
                    selected_materials.append(("B", "Bi-metal (Al & Cu)"))
            with material_cols[1]:
                if st.checkbox("C – Copper", value=False, key="iec_mat_c"):
                    selected_materials.append(("C", "Copper"))

            range_code = find_cable_range_code(
                d_iso,
                v_int,
                i_int,
                db,
                table_basename="opcoes_range_cabo_iec_36kv_400a",
            )
            tsbc_code = find_tsbc_lug_iec_36kv_400a(float(secao), db)
            conductor_code = find_conductor_code_iec_400a(tipo_cond, float(secao), db)

            def _materialize_tsbc(base_code: str, material_code: str) -> str:
                if not base_code or base_code.upper() in {"NA", "N/A", "ER", "ERR"}:
                    return base_code
                normalized = str(base_code).strip()
                if normalized.upper().startswith("TSBC"):
                    return normalized.replace("TSBC", f"TSBC-{material_code}", 1)
                return f"{material_code}-{normalized}"

            if not selected_materials:
                st.info("Select at least one lug material (B or C) to build the part number.")
            else:
                for material_code, material_label in selected_materials:
                    tsbc_final = _materialize_tsbc(tsbc_code, material_code)
                    part_number = _hifen_join(base_code, range_code, conductor_code, tsbc_final)
                    chip_result(f"Suggested Code ({material_label})", part_number)

            if range_code in {"N/A", "ERR"}:
                st.warning("Could not determine the **cable range** for the specified diameter.")
            if tsbc_code in {"N/A", "ER", "ERR"}:
                st.warning("Could not determine the **TSBC lug** for the selected cross-section.")
            if conductor_code in {"NA", "ER"}:
                st.info("No IEC conductor catalog code was matched. It will be omitted from the part number.")

        else:
            st.warning(
                f"Logic '{logic_id}' is not yet implemented. "
                "Use `LOGICA_ELBOW_200A` (or `LOGICA_COTOVELO_200A`/`LOGICA_DEADBREAK_ELBOW_200A`) or `LOGICA_CORPO_T_600A`."
            )

# ----------------------------- UI: Terminations -----------------------------
def termination_tol(tensao_term: str) -> float:
    return 2.0 if "15 kV" in tensao_term else 3.0

def suggest_termination_connector(s_mm2: int, kind: str, db: Dict[str, pd.DataFrame], material: Optional[str] = None) -> pd.DataFrame:
    df_conn = db["connector_selection_table"].copy()
    df_conn.columns = df_conn.columns.str.strip()
    need = ["Type","Conductor Min (mm2)","Conductor Max (mm2)"]
    missing = [c for c in need if c not in df_conn.columns]
    if missing:
        st.error(f"connector_selection_table.csv is missing columns: {missing}. Columns present: {list(df_conn.columns)}")
        return pd.DataFrame()
    df_conn["Type"] = df_conn["Type"].astype(str).str.lower()
    if "Material" in df_conn.columns: df_conn["Material"] = df_conn["Material"].astype(str).str.lower()
    df_conn["Conductor Min (mm2)"] = pd.to_numeric(df_conn["Conductor Min (mm2)"], errors="coerce")
    df_conn["Conductor Max (mm2)"] = pd.to_numeric(df_conn["Conductor Max (mm2)"], errors="coerce")
    filtered = df_conn[df_conn["Type"] == kind.lower()]
    if kind.lower() == "compression" and material:
        filtered = filtered[filtered["Material"] == str(material).lower()]
    matches = filtered[(filtered["Conductor Min (mm2)"] <= s_mm2) & (filtered["Conductor Max (mm2)"] >= s_mm2)].copy()
    if not matches.empty:
        matches["_span"] = matches["Conductor Max (mm2)"] - matches["Conductor Min (mm2)"]
        matches = matches.sort_values(by=["_span","Conductor Min (mm2)"]).drop(columns=["_span"], errors="ignore")
    return matches

def render_termination_selector(db: Dict[str, pd.DataFrame]):
    st.session_state.setdefault("term_searched", False)
    st.session_state.setdefault("term_query_signature", "")

    section("1. Cable and Application Selection")
    df_cable = db["bitola_to_od"]; CABLE_VOLTAGE_COL = "Cable Voltage"
    if CABLE_VOLTAGE_COL not in df_cable.columns:
        st.error(f"Column '{CABLE_VOLTAGE_COL}' not found in bitola_to_od.csv."); return
    TENS_MAP = {"8.7/15 kV":"15 kV","12/20 kV":"25 kV","15/25 kV":"25 kV","20/35 kV":"35 kV"}
    def _order_kv(t: str) -> float:
        m = re.match(r"([\d.]+)", t); return float(m.group(1)) if m else 1e9
    CABLE_VOLTAGES = sorted(df_cable[CABLE_VOLTAGE_COL].unique(), key=_order_kv)

    env_choice = st.radio("Termination Application:", ("Outdoor","Indoor"), horizontal=True, key="env_term")
    know_iso   = st.radio("Do you know the cable insulation diameter?", ("No, estimate by size","Yes, enter value"), key="know_iso")
    cabo_tensao = st.selectbox("Cable voltage class:", CABLE_VOLTAGES, key="volt_term")
    tensao_term = TENS_MAP.get(cabo_tensao, ""); tolerance = termination_tol(tensao_term)

    d_iso, s_mm2 = 0.0, 0.0
    if know_iso.startswith("Yes"):
        d_iso = st.number_input("Insulation diameter (mm)", min_value=0.0, step=0.1, key="dia_term")
        s_mm2 = st.selectbox("Nominal cross-section (mm²) to select lug:", sorted(df_cable["S_mm2"].astype(float).unique()), key="s_mm2_term_real")
        st.info(f"Provided insulation diameter: **{d_iso:.1f} mm**")
    else:
        filtro = df_cable[df_cable[CABLE_VOLTAGE_COL] == cabo_tensao]
        bitolas = sorted(filtro["S_mm2"].astype(float).unique())
        s_mm2 = st.selectbox("Nominal cross-section (mm²):", bitolas, key="s_mm2_term_est")
        linha = filtro[filtro["S_mm2"].astype(float) == float(s_mm2)]
        if not linha.empty:
            d_iso = float(linha.iloc[0]["OD_iso_mm"])
            st.info(f"ESTIMATED insulation diameter: **{d_iso:.1f} mm ± {tolerance} mm**")
        else:
            st.warning("Could not estimate the diameter for the selected size."); return

    signature = f"{env_choice}|{cabo_tensao}|{know_iso}|{s_mm2}|{d_iso:.3f}"
    if signature != st.session_state.get("term_query_signature",""):
        st.session_state["term_query_signature"] = signature
        st.session_state["term_searched"] = False

    col_a, col_b = st.columns([1,1])
    with col_a:
        if st.button("Search for Termination", key="btn_buscar"): st.session_state["term_searched"] = True
    with col_b:
        if st.button("Change parameters / Clear results", key="btn_reset"): st.session_state["term_searched"] = False

    if st.session_state["term_searched"]:
        section("2. Search Results")
        df_term = db["csto_selection_table"] if env_choice.startswith("Outdoor") else db["csti_selection_table"]
        family = "CSTO" if env_choice.startswith("Outdoor") else "CSTI"
        matches = df_term[(df_term["Voltage Class"] == tensao_term) &
                          (df_term["OD Min (mm)"] <= d_iso + tolerance) &
                          (df_term["OD Max (mm)"] >= d_iso - tolerance)]
        if matches.empty:
            st.error(f"No {family} termination found for ~{d_iso:.1f} mm."); return
        chip_result("Compatible Terminations", str(len(matches)))
        st.table(matches[["Part Number","OD Min (mm)","OD Max (mm)"]])

        section("3. Suggested Terminals (Lugs)")
        df_conn_table = db["connector_selection_table"].copy()
        if "Type" in df_conn_table.columns:
            mask_comp = df_conn_table["Type"].astype(str).str.lower() == "compression"
            LUG_MATERIALS = sorted(df_conn_table.loc[mask_comp,"Material"].dropna().astype(str).unique())
        else:
            LUG_MATERIALS = sorted(df_conn_table.get("Material", pd.Series([], dtype=str)).dropna().astype(str).unique())

        conn_ui = st.selectbox("Terminal Type:", ["Compression","Shear-Bolt"], key="lug_type_term")
        kind = "compression" if conn_ui == "Compression" else "shear-bolt"
        mat  = st.selectbox("Terminal Material:", LUG_MATERIALS, key="lug_mat_term") if kind=="compression" else None

        conn_df = suggest_termination_connector(int(float(s_mm2)), kind, db, mat)
        if conn_df.empty: st.error("No terminal/lug found for the selected cross-section.")
        else:
            st.info("Suggested terminals (closest range first):")
            st.table(conn_df)

# ----------------------------- router -----------------------------
try:
    db = load_database()
except Exception as e:
    st.error(f"Critical failure while loading data files. Please check the 'data' folder. Error: {e}")
    st.stop()

section("Select Product Line")
product_line = st.selectbox("**Select Product Line:**", ["Separable Connectors","Terminations"])
if product_line == "Separable Connectors":
    render_separable_connector_configurator(db)
else:
    render_termination_selector(db)<|MERGE_RESOLUTION|>--- conflicted
+++ resolved
@@ -359,11 +359,7 @@
             tamanhos = sorted(tamanhos_series.dropna().astype(int).unique())
 
             if tamanhos:
-<<<<<<< HEAD
-                secao = st.selectbox("Conductor Cross Section (mm²)", tamanhos)
-=======
                 secao = st.selectbox("Cross-section (mm²)", tamanhos)
->>>>>>> bec630aa
             else:
                 st.warning(
                     "No conductor cross-sections found for the selected type. "
@@ -371,11 +367,7 @@
                 )
                 secao = int(
                     st.number_input(
-<<<<<<< HEAD
-                        "Conductor Cross Section (mm²)",
-=======
                         "Cross-section (mm²)",
->>>>>>> bec630aa
                         min_value=1,
                         step=1,
                         value=95,
@@ -420,11 +412,7 @@
             tamanhos = sorted(tamanhos_series.dropna().astype(int).unique())
 
             if tamanhos:
-<<<<<<< HEAD
-                secao = st.selectbox("Conductor Cross Section (mm²)", tamanhos)
-=======
                 secao = st.selectbox("Cross-section (mm²)", tamanhos)
->>>>>>> bec630aa
             else:
                 st.warning(
                     "No conductor cross-sections found for the selected type. "
@@ -432,11 +420,7 @@
                 )
                 secao = int(
                     st.number_input(
-<<<<<<< HEAD
                         "Conductor Cross Section (mm²)",
-=======
-                        "Cross-section (mm²)",
->>>>>>> bec630aa
                         min_value=1,
                         step=1,
                         value=185,
@@ -477,58 +461,12 @@
             secao: float
             tipo_cond: Optional[str]
 
-<<<<<<< HEAD
-            DEFAULT_IEC_SIZES = [25, 35, 50, 70, 95, 120, 150, 185, 240, 300, 400]
-            size_options: list[float] = []
-
-=======
->>>>>>> bec630aa
             if df_cond_iec is not None and not df_cond_iec.empty:
                 df_cond_iec = df_cond_iec.copy()
                 if "secao_mm2" in df_cond_iec.columns:
                     df_cond_iec["secao_mm2"] = pd.to_numeric(df_cond_iec["secao_mm2"], errors="coerce")
                     df_cond_iec = df_cond_iec.dropna(subset=["secao_mm2"])
 
-<<<<<<< HEAD
-                if "tipo_condutor" in df_cond_iec.columns:
-                    df_cond_iec["tipo_condutor"] = df_cond_iec["tipo_condutor"].astype(str)
-                    cond_types = sorted(df_cond_iec["tipo_condutor"].dropna().unique())
-                else:
-                    cond_types = []
-
-                if cond_types:
-                    tipo_cond = st.selectbox("Conductor Type", cond_types)
-                    filtered = df_cond_iec[df_cond_iec["tipo_condutor"] == tipo_cond]
-                else:
-                    tipo_cond = None
-                    filtered = df_cond_iec
-
-                if "secao_mm2" in filtered.columns:
-                    size_options = sorted(filtered["secao_mm2"].dropna().astype(float).unique())
-            else:
-                tipo_cond = None
-
-            if not size_options:
-                st.warning(
-                    "No IEC conductor catalog sizes found. Showing a default list of cross-sections."
-                )
-                size_options = DEFAULT_IEC_SIZES
-
-            def _format_mm2(value: float) -> str:
-                return (
-                    f"{int(value)}"
-                    if float(value).is_integer()
-                    else f"{value:.1f}".rstrip("0").rstrip(".")
-                )
-
-            secao = float(
-                st.selectbox(
-                    "Conductor Cross Section (mm²)",
-                    options=size_options,
-                    format_func=_format_mm2,
-                )
-            )
-=======
                 size_options = []
                 if "secao_mm2" in df_cond_iec.columns:
                     size_options = sorted(df_cond_iec["secao_mm2"].dropna().astype(float).unique())
@@ -576,7 +514,6 @@
                     )
                 )
                 tipo_cond = None
->>>>>>> bec630aa
 
             material_cols = st.columns(2)
             selected_materials: list[tuple[str, str]] = []
